--- conflicted
+++ resolved
@@ -10,12 +10,7 @@
     public static void main(int port) {
         handler = new ServerHandler();
 
-<<<<<<< HEAD
-        Javalin app = Javalin.create();
-
-=======
         Javalin app = Javalin.create(javalinConfig -> javalinConfig.showJavalinBanner=false);
->>>>>>> a7f306d0
         app.config.addStaticFiles("web");
         app.ws("/websocket", ws -> {
             ws.onConnect(ctx -> {
