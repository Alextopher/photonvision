package com.chameleonvision.vision.camera;

import com.chameleonvision.util.FileHelper;
import com.chameleonvision.settings.SettingsManager;
import com.chameleonvision.vision.Pipeline;
import com.chameleonvision.vision.process.VisionProcess;
import com.google.gson.Gson;
import com.google.gson.GsonBuilder;
import edu.wpi.cscore.UsbCamera;
import edu.wpi.cscore.UsbCameraInfo;
import org.opencv.videoio.VideoCapture;

import java.io.*;
import java.nio.file.Path;
import java.nio.file.Paths;
import java.util.Arrays;
import java.util.HashMap;
import java.util.List;
import java.util.stream.Collectors;

public class CameraManager {

	private static final Path CamConfigPath = Paths.get(SettingsManager.SettingsPath.toString(), "cameras");

	private static HashMap<String, Camera> AllCamerasByName = new HashMap<>();
	private static HashMap<String, VisionProcess> AllVisionProcessesByName = new HashMap<>();

	static HashMap<String, UsbCameraInfo> AllUsbCameraInfosByName = new HashMap<>() {{
		var suffix = 0;
		for (var info : UsbCamera.enumerateUsbCameras()) {
			var cap = new VideoCapture(info.dev);
			if (cap.isOpened()) {
				cap.release();
				var name = info.name;
				while (this.containsKey(name)) {
					suffix++;
					name = String.format("%s(%s)", info.name, suffix);
				}
				put(name, info);
			}
		}
	}};

	public static HashMap<String, Camera> getAllCamerasByName() {
		return AllCamerasByName;
	}

	public static boolean initializeCameras() {
		if (AllUsbCameraInfosByName.size() == 0) return false;
		FileHelper.CheckPath(CamConfigPath);
		AllUsbCameraInfosByName.forEach((key, value) -> {
			var camPath = Paths.get(CamConfigPath.toString(), String.format("%s.json", key));
			File camJsonFile = new File(camPath.toString());
			if (camJsonFile.exists() && camJsonFile.length() != 0) {
				try {
					Gson gson = new GsonBuilder().registerTypeAdapter(Camera.class, new CameraDeserializer()).create();
					var camJsonFileReader = new FileReader(camPath.toString());
					var gsonRead = gson.fromJson(camJsonFileReader, Camera.class);
					AllCamerasByName.put(key, gsonRead);
				} catch (FileNotFoundException ex) {
					ex.printStackTrace();
				}
			} else {
				if (!addCamera(new Camera(key), key)) {
					System.err.println("Failed to add camera! Already exists!");
				}
			}
		});
		return true;
	}

	public static void initializeThreads(){
		AllCamerasByName.forEach((key, value) -> {
			VisionProcess visionProcess = new VisionProcess(value);
			AllVisionProcessesByName.put(key, visionProcess);
			new Thread(visionProcess).start();
		});
	}

	private static boolean addCamera(Camera camera, String cameraName) {
		if (AllCamerasByName.containsKey(cameraName)) return false;
		for (int i = 0; i < 10; i++){
			camera.addPipeline(); // simple fix to create more pipelines for now
		}
		AllCamerasByName.put(cameraName, camera);
		return true;
	}

	private static Camera getCamera(String cameraName) {
		return AllCamerasByName.get(cameraName);
	}

	public static Camera getCurrentCamera() throws CameraException {
		if (AllCamerasByName.size() == 0) throw new CameraException(CameraException.CameraExceptionType.NO_CAMERA);
		var curCam = AllCamerasByName.get(SettingsManager.GeneralSettings.curr_camera);
		if (curCam == null) throw new CameraException(CameraException.CameraExceptionType.BAD_CAMERA);
		return curCam;
	}

	public static void setCurrentCamera(String cameraName) throws CameraException {
		if (!AllCamerasByName.containsKey(cameraName))
			throw new CameraException(CameraException.CameraExceptionType.BAD_CAMERA);
		SettingsManager.GeneralSettings.curr_camera = cameraName;
		SettingsManager.updateCameraSetting(cameraName, getCurrentCamera().getCurrentPipelineIndex());
	}

	public static Pipeline getCurrentPipeline() throws CameraException {
		return getCurrentCamera().getCurrentPipeline();
	}

	public static void setCurrentPipeline(int pipelineNumber) throws CameraException {
		if (!getCurrentCamera().getPipelines().containsKey(pipelineNumber))
			throw new CameraException(CameraException.CameraExceptionType.BAD_PIPELINE);
		getCurrentCamera().setCurrentPipelineIndex(pipelineNumber);
		SettingsManager.updatePipelineSetting(pipelineNumber);
	}

	public static List<String> getResolutionList() throws CameraException {
		if (!SettingsManager.GeneralSettings.curr_camera.equals("")) {
			return Arrays.stream(CameraManager.getCamera(SettingsManager.GeneralSettings.curr_camera).getAvailableVideoModes())
<<<<<<< HEAD
					.map(res -> String.format("%s X %s at %s fps using %s ", res.width, res.height, res.fps, res.pixelFormat.toString())).collect(Collectors.toList());
=======
					.map(res -> String.format("%s X %s at %s fps, mode: %s", res.width, res.height, res.fps, res.pixelFormat.name())).collect(Collectors.toList());
>>>>>>> 53585be0
		}
		throw new CameraException(CameraException.CameraExceptionType.NO_CAMERA);
	}
	public static VisionProcess getCurrentCameraProcess() throws CameraException{
		if (!SettingsManager.GeneralSettings.curr_camera.equals("")){
			return AllVisionProcessesByName.get(SettingsManager.GeneralSettings.curr_camera);
		}
		throw new CameraException(CameraException.CameraExceptionType.NO_CAMERA);
	}

	public static void saveCameras() {
		for (var entry : AllCamerasByName.entrySet()) {
			try {
				Gson gson = new GsonBuilder().setPrettyPrinting().registerTypeAdapter(Camera.class, new CameraSerializer()).create();
				FileWriter writer = new FileWriter(Paths.get(CamConfigPath.toString(), String.format("%s.json", entry.getKey())).toString());
				gson.toJson(entry.getValue(), writer);
				writer.flush();
				writer.close();
			} catch (IOException ex) {
				ex.printStackTrace();
			}
		}
	}
}<|MERGE_RESOLUTION|>--- conflicted
+++ resolved
@@ -118,11 +118,7 @@
 	public static List<String> getResolutionList() throws CameraException {
 		if (!SettingsManager.GeneralSettings.curr_camera.equals("")) {
 			return Arrays.stream(CameraManager.getCamera(SettingsManager.GeneralSettings.curr_camera).getAvailableVideoModes())
-<<<<<<< HEAD
 					.map(res -> String.format("%s X %s at %s fps using %s ", res.width, res.height, res.fps, res.pixelFormat.toString())).collect(Collectors.toList());
-=======
-					.map(res -> String.format("%s X %s at %s fps, mode: %s", res.width, res.height, res.fps, res.pixelFormat.name())).collect(Collectors.toList());
->>>>>>> 53585be0
 		}
 		throw new CameraException(CameraException.CameraExceptionType.NO_CAMERA);
 	}
