--- conflicted
+++ resolved
@@ -28,13 +28,8 @@
 1. sudo apt-get update 
 2. apt-get dist-upgrade
 3. sudo apt-get upgrade 
-<<<<<<< HEAD
 4. sudo apt-get install python3-pip python3-dev cmake zip unzip build-essential git libnss-mdns --fix-missing
-5. sudo pip3 install numpy
-=======
-4. sudo apt-get install python3-pip python3-dev cmake zip unzip build-essential git --fix-missing
 5. sudo pip3 install numpy (if on raspberry pi do "sudo apt-get install python3-numpy")
->>>>>>> 55901f10
 6. OPENCV_VERSION=3.4.5
 7. wget -O opencv.zip https://github.com/opencv/opencv/archive/${OPENCV_VERSION}.zip
 8. unzip opencv.zip
