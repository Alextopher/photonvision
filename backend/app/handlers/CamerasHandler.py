--- conflicted
+++ resolved
@@ -44,20 +44,12 @@
                         device_name = "pipeline" + str(suffix)
 
                 camera = cscore.UsbCamera(name=device_name, dev=device.dev)
-<<<<<<< HEAD
                 camera.setPixelFormat(pixelFormat=
                                       getattr(VideoMode.PixelFormat, SettingsManager()
                                               .get_curr_cam()["video_mode"]["pixel_format"]))
                 camera.setFPS(SettingsManager().get_curr_cam()["video_mode"]["fps"])
                 camera.setResolution(width=SettingsManager().get_curr_cam()["video_mode"]["width"],
                                      height=SettingsManager().get_curr_cam()["video_mode"]["height"])
-=======
-                camera.setPixelFormat(pixelFormat=camera.enumerateVideoModes()[
-                    0].pixelFormat)
-                camera.setFPS(90)
-                camera.setResolution(width=camera.enumerateVideoModes()[0].width,
-                                     height=camera.enumerateVideoModes()[0].height)
->>>>>>> 93a22ffe
 
                 cameras[device_name] = camera
 
