<?xml version="1.0" encoding="UTF-8"?>
<project xmlns="http://maven.apache.org/POM/4.0.0"
         xmlns:xsi="http://www.w3.org/2001/XMLSchema-instance"
         xsi:schemaLocation="http://maven.apache.org/POM/4.0.0 http://maven.apache.org/xsd/maven-4.0.0.xsd">
    <modelVersion>4.0.0</modelVersion>
    <groupId>org.chameleon-vision.main</groupId>
    <artifactId>chameleon-vision</artifactId>
<<<<<<< HEAD
    <version>2.2-RELEASE</version>
=======
    <version>2.1.1-RELEASE</version>
>>>>>>> 0e2e950d
    <build>
        <plugins>
            <!--setup for java jdk 12-->
            <plugin>
                <groupId>org.apache.maven.plugins</groupId>
                <artifactId>maven-compiler-plugin</artifactId>
                <version>3.8.0</version>
                <configuration>
                    <source>12</source>
                    <target>12</target>
                    <verbose>true</verbose>
                </configuration>
            </plugin>
            <plugin>
                <groupId>org.apache.maven.plugins</groupId>
                <artifactId>maven-shade-plugin</artifactId>
                <version>3.2.1</version>
                <executions>
                    <execution>
                        <phase>package</phase>
                        <goals>
                            <goal>shade</goal>
                        </goals>
                        <configuration>
                            <transformers>
                                <transformer
                                        implementation="org.apache.maven.plugins.shade.resource.ManifestResourceTransformer">
                                    <mainClass>com.chameleonvision.Main</mainClass>
                                </transformer>
                            </transformers>
                        </configuration>
                    </execution>
                </executions>
            </plugin>
        </plugins>
    </build>
    <properties>
        <project.build.sourceEncoding>UTF-8</project.build.sourceEncoding>
        <wpilib.version>2020.2.2</wpilib.version>
        <opencv.version>3.4.7-2</opencv.version>
<!--        <maven.compiler.source>12.0.2</maven.compiler.source>-->
<!--        <maven.compiler.target>12.0.2</maven.compiler.target>-->
        <maven.compiler.release>12</maven.compiler.release>
    </properties>
    <repositories>
        <repository>
            <id>WPI</id>
            <name>WPILib Artifactory Server-releases</name>
            <url>https://frcmaven.wpi.edu:443/artifactory/release</url>
        </repository>
    </repositories>
    <dependencies>
        <!--javalin micro webservices framework-->
        <dependency>
            <groupId>io.javalin</groupId>
            <artifactId>javalin</artifactId>
            <version>3.4.1</version>
        </dependency>

        <!--org.json from saving and loading data-->
        <dependency>
            <groupId>org.json</groupId>
            <artifactId>json</artifactId>
            <version>20190722</version>
        </dependency>

        <!--slf4j for javalin -->
        <dependency>
            <groupId>org.slf4j</groupId>
            <artifactId>slf4j-nop</artifactId>
            <version>1.7.26</version>
        </dependency>

        <!--apache common classes libs-->
        <dependency>
            <groupId>org.apache.commons</groupId>
            <artifactId>commons-math3</artifactId>
            <version>3.6.1</version>
        </dependency>
        <dependency>
            <groupId>org.msgpack</groupId>
            <artifactId>msgpack-core</artifactId>
            <version>0.8.18</version>
        </dependency>
        <dependency>
            <groupId>org.msgpack</groupId>
            <artifactId>jackson-dataformat-msgpack</artifactId>
            <version>0.8.18</version>
        </dependency>
        <dependency>
            <groupId>org.apache.commons</groupId>
            <artifactId>commons-lang3</artifactId>
            <version>3.9</version>
        </dependency>

        <dependency>
            <groupId>com.fasterxml.jackson.core</groupId>
            <artifactId>jackson-core</artifactId>
            <version>2.10.1</version>
        </dependency>

        <dependency>
            <groupId>com.fasterxml.jackson.core</groupId>
            <artifactId>jackson-annotations</artifactId>
            <version>2.10.1</version>
        </dependency>

        <dependency>
            <groupId>com.fasterxml.jackson.core</groupId>
            <artifactId>jackson-databind</artifactId>
            <version>2.10.1</version>
        </dependency>

        <dependency>
            <groupId>org.junit.jupiter</groupId>
            <artifactId>junit-jupiter-engine</artifactId>
            <version>5.5.2</version>
        </dependency>

        <!-- supported platforms for wpilib JNI classifiers
            linuxaarch64bionic
            linuxraspbian
            linuxx86-64
            osxx86-64
            windowsx86-64
        -->
        <!--frc cscore java libs-->
        <dependency>
            <groupId>edu.wpi.first.cscore</groupId>
            <artifactId>cscore-java</artifactId>
            <version>${wpilib.version}</version>
        </dependency>
        <!--frc cscore interface libs-->
        <dependency>
            <groupId>edu.wpi.first.cscore</groupId>
            <artifactId>cscore-jni</artifactId>
            <version>${wpilib.version}</version>
            <classifier>linuxaarch64bionic</classifier>
        </dependency>
        <dependency>
            <groupId>edu.wpi.first.cscore</groupId>
            <artifactId>cscore-jni</artifactId>
            <version>${wpilib.version}</version>
            <classifier>linuxraspbian</classifier>
        </dependency>
        <dependency>
            <groupId>edu.wpi.first.cscore</groupId>
            <artifactId>cscore-jni</artifactId>
            <version>${wpilib.version}</version>
            <classifier>linuxx86-64</classifier>
        </dependency>
        <dependency>
            <groupId>edu.wpi.first.cscore</groupId>
            <artifactId>cscore-jni</artifactId>
            <version>${wpilib.version}</version>
            <classifier>osxx86-64</classifier>
        </dependency>
        <dependency>
            <groupId>edu.wpi.first.cscore</groupId>
            <artifactId>cscore-jni</artifactId>
            <version>${wpilib.version}</version>
            <classifier>windowsx86-64</classifier>
        </dependency>

        <!--frc camera server libs-->
        <dependency>
            <groupId>edu.wpi.first.cameraserver</groupId>
            <artifactId>cameraserver-java</artifactId>
            <version>${wpilib.version}</version>
        </dependency>

        <!--frc network table java libs-->
        <dependency>
            <groupId>edu.wpi.first.ntcore</groupId>
            <artifactId>ntcore-java</artifactId>
            <version>${wpilib.version}</version>
        </dependency>

        <!--frc network tables interface libs-->
        <dependency>
            <groupId>edu.wpi.first.ntcore</groupId>
            <artifactId>ntcore-jni</artifactId>
            <version>${wpilib.version}</version>
            <classifier>osxx86-64</classifier>
        </dependency>
        <dependency>
            <groupId>edu.wpi.first.ntcore</groupId>
            <artifactId>ntcore-jni</artifactId>
            <version>${wpilib.version}</version>
            <classifier>linuxraspbian</classifier>
        </dependency>
        <dependency>
            <groupId>edu.wpi.first.ntcore</groupId>
            <artifactId>ntcore-jni</artifactId>
            <version>${wpilib.version}</version>
            <classifier>linuxx86-64</classifier>
        </dependency>
        <dependency>
            <groupId>edu.wpi.first.ntcore</groupId>
            <artifactId>ntcore-jni</artifactId>
            <version>${wpilib.version}</version>
            <classifier>linuxaarch64bionic</classifier>
        </dependency>
        <dependency>
            <groupId>edu.wpi.first.ntcore</groupId>
            <artifactId>ntcore-jni</artifactId>
            <version>${wpilib.version}</version>
            <classifier>windowsx86-64</classifier>
        </dependency>

        <!--frc java libs-->
        <dependency>
            <groupId>edu.wpi.first.wpiutil</groupId>
            <artifactId>wpiutil-java</artifactId>
            <version>${wpilib.version}</version>
        </dependency>

        <!-- WPI OpenCV for all supported platforms -->
        <dependency>
            <groupId>edu.wpi.first.thirdparty.frc2020.opencv</groupId>
            <artifactId>opencv-java</artifactId>
            <version>${opencv.version}</version>
        </dependency>
        <dependency>
            <groupId>edu.wpi.first.thirdparty.frc2020.opencv</groupId>
            <artifactId>opencv-jni</artifactId>
            <version>${opencv.version}</version>
            <classifier>linuxaarch64bionic</classifier>
        </dependency>
        <dependency>
            <groupId>edu.wpi.first.thirdparty.frc2020.opencv</groupId>
            <artifactId>opencv-jni</artifactId>
            <version>${opencv.version}</version>
            <classifier>linuxraspbian</classifier>
        </dependency>
        <dependency>
            <groupId>edu.wpi.first.thirdparty.frc2020.opencv</groupId>
            <artifactId>opencv-jni</artifactId>
            <version>${opencv.version}</version>
            <classifier>linuxx86-64</classifier>
        </dependency>
        <dependency>
            <groupId>edu.wpi.first.thirdparty.frc2020.opencv</groupId>
            <artifactId>opencv-jni</artifactId>
            <version>${opencv.version}</version>
            <classifier>osxx86-64</classifier>
        </dependency>
        <dependency>
            <groupId>edu.wpi.first.thirdparty.frc2020.opencv</groupId>
            <artifactId>opencv-jni</artifactId>
            <version>${opencv.version}</version>
            <classifier>windowsx86-64</classifier>
        </dependency>
    </dependencies>
</project><|MERGE_RESOLUTION|>--- conflicted
+++ resolved
@@ -5,11 +5,8 @@
     <modelVersion>4.0.0</modelVersion>
     <groupId>org.chameleon-vision.main</groupId>
     <artifactId>chameleon-vision</artifactId>
-<<<<<<< HEAD
+
     <version>2.2-RELEASE</version>
-=======
-    <version>2.1.1-RELEASE</version>
->>>>>>> 0e2e950d
     <build>
         <plugins>
             <!--setup for java jdk 12-->
